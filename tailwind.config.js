--- conflicted
+++ resolved
@@ -1,4 +1,3 @@
-<<<<<<< HEAD
 /** @type {import('tailwindcss').Config} */
 export default {
   content: ['./index.html', './src/**/*.{js,ts,jsx,tsx}'],
@@ -7,15 +6,4 @@
     extend: {},
   },
   plugins: [],
-};
-=======
-/** @type {import('tailwindcss').Config} */
-export default {
-  content: ['./index.html', './src/**/*.{js,ts,jsx,tsx}'],
-  darkMode: 'class',
-  theme: {
-    extend: {},
-  },
-  plugins: [],
-};
->>>>>>> 76a20ac3
+};