<<<<<<< HEAD
# Logs
logs
*.log
npm-debug.log*
yarn-debug.log*
yarn-error.log*
pnpm-debug.log*
lerna-debug.log*

node_modules
dist
dist-ssr
*.local

# Editor directories and files
.vscode/*
!.vscode/extensions.json
.idea
.DS_Store
*.suo
*.ntvs*
*.njsproj
*.sln
*.sw?

=======
# Logs
logs
*.log
npm-debug.log*
yarn-debug.log*
yarn-error.log*
pnpm-debug.log*
lerna-debug.log*

node_modules
dist
dist-ssr
*.local

# Editor directories and files
.vscode/*
!.vscode/extensions.json
.idea
.DS_Store
*.suo
*.ntvs*
*.njsproj
*.sln
*.sw?


# Local Netlify folder
.netlify

# Environment files (prevent secrets from being committed)
.env
.env.*
*.env
>>>>>>> 76a20ac3
<|MERGE_RESOLUTION|>--- conflicted
+++ resolved
@@ -1,30 +1,3 @@
-<<<<<<< HEAD
-# Logs
-logs
-*.log
-npm-debug.log*
-yarn-debug.log*
-yarn-error.log*
-pnpm-debug.log*
-lerna-debug.log*
-
-node_modules
-dist
-dist-ssr
-*.local
-
-# Editor directories and files
-.vscode/*
-!.vscode/extensions.json
-.idea
-.DS_Store
-*.suo
-*.ntvs*
-*.njsproj
-*.sln
-*.sw?
-
-=======
 # Logs
 logs
 *.log
@@ -57,5 +30,4 @@
 # Environment files (prevent secrets from being committed)
 .env
 .env.*
-*.env
->>>>>>> 76a20ac3
+*.env